--- conflicted
+++ resolved
@@ -175,11 +175,7 @@
 
 class RawQuery:
     """
-<<<<<<< HEAD
-    Used only for Table.get_raw.  Mearly returns the provided args when build is called.
-=======
     Used only for Table.get_raw.  Merely returns the provided args when build is called.
->>>>>>> ca8c1b54
     """
 
     def __init__(self, sql_query, *args):
